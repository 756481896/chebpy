--- conflicted
+++ resolved
@@ -1,272 +1,265 @@
-# -*- coding: utf-8 -*-
-
-from __future__ import division
-
-from collections import OrderedDict
-
-from numpy import append
-from numpy import array
-from numpy import diff
-from numpy import empty
-from numpy import logical_and
-from numpy import maximum
-from numpy import sort
-from numpy import unique
-
-from chebpy.core.settings import DefaultPrefs
-from chebpy.core.exceptions import IntervalGap
-from chebpy.core.exceptions import IntervalOverlap
-from chebpy.core.exceptions import IntervalValues
-from chebpy.core.exceptions import InvalidDomain
-from chebpy.core.exceptions import SupportMismatch
-from chebpy.core.exceptions import NotSubdomain
-
-HTOL = 5 * DefaultPrefs.eps
-
-
-class Interval(object):
-    """
-    Utility class to implement Interval logic. The purpose of this class
-    is to both enforce certain properties of domain components such as
-    having exactly two monotonically increasing elements and also to
-    implement the functionality of mapping to and from the unit interval.
-
-        formap: y in [-1,1] -> x in [a,b]
-        invmap: x in  [a,b] -> y in [-1,1]
-        drvmap: y in [-1,1] -> x in [a,b]
-
-    We also provide a convenience __eq__ method amd set the __call__
-    method to evaluate self.formap since this is the most frequently used
-    mapping operation.
-
-    Currently only implemented for finite a and b.
-    """
-    def __init__(self, a=-1, b=1):
-        if a >= b:
-            raise IntervalValues
-        self.values = array([a,b], dtype=float)
-        self.formap = lambda y: .5*b*(y+1.) + .5*a*(1.-y)
-        self.invmap = lambda x: (2.*x-a-b) / (b-a)
-        self.drvmap = lambda y: 0.*y + .5*(b-a)
-        
-    def __eq__(self, other):
-        return (self.values==other.values).all()
-
-    def __ne__(self, other):
-        return not self==other
-
-    def __call__(self, y):
-        return self.formap(y)
-
-    def __contains__(self, other):
-        """Test whether another Interval object is a 'subdomain' of self"""
-        a,b = self.values
-        x,y = other.values
-        return (a<=x) & (y<=b)
-
-    def __str__(self):
-        cls = self.__class__
-        out = "{}({:4.2g},{:4.2g})".format(cls.__name__, *self.values)
-        return out
-
-    def __repr__(self):
-        return self.__str__()
-
-    def isinterior(self, x):
-        a, b = self.values
-        return logical_and(a<x, x<b)
-
-
-def _merge_duplicates(arr, tols):
-    """Remove duplicate entries from an input array to within array tolerance
-    tols, working from left to right."""
-    # TODO: pathological cases may make this break since this method works by
-    # using consecutive differences. Might be better to take an average
-    # (median?), rather than the left-hand value.
-    idx = append(abs(diff(arr))>tols[:-1], True)
-    return arr[idx]
-
-class Domain(object):
-    """Convenience class to implement Chebfun domain logic. Instances are
-    intended to be created on-the-fly rather than being precomputed and stored
-    as hard attributes of Chebfun"""
-
-    def __init__(self, breakpoints):
-        try:
-            breakpoints = array(breakpoints, dtype=float)
-        except:
-<<<<<<< HEAD
-            # raised if, for example, an array of numeric types is not provided
-=======
-            raise InvalidDomain
-        if breakpoints.size < 2:
-            raise InvalidDomain
-        if any(diff(breakpoints)<=0):
->>>>>>> 89be51d3
-            raise InvalidDomain
-        self.breakpoints = breakpoints
-
-    def __iter__(self):
-        """Iterate over breakpoints"""
-        return self.breakpoints.__iter__()
-<<<<<<< HEAD
-=======
-
-    def __contains__(self, other):
-        """Test whether another Domain object is a 'subdomain' of self"""
-        a,b = self.support
-        x,y = other.support
-        bounds = array([1-HTOL, 1+HTOL])
-        lbnd, rbnd = min(a*bounds), max(b*bounds)
-        return (lbnd<=x) & (y<=rbnd)
->>>>>>> 89be51d3
-
-    @classmethod
-    def from_chebfun(cls, chebfun):
-        """Initialise a Domain object from a Chebfun"""
-        return cls(chebfun.breakpoints)
-
-    @property
-    def intervals(self):
-        """Generator to iterate across adajacent pairs of breakpoints,
-        yielding an interval object."""
-        for a,b in zip(self.breakpoints[:-1], self.breakpoints[1:]):
-            yield Interval(a,b)
-
-    @property
-    def size(self):
-        """The size of a Domain object is the number of breakpoints"""
-        return self.breakpoints.size
-
-    @property
-    def support(self):
-        """The support of a Domain object is an array containing its first and
-        last breakpoints"""
-        return self.breakpoints[[0,-1]]
-
-    def union(self, other):
-        """Return a Domain object representing the union of self and another
-        Domain object. We first check that the support of each object
-        matches."""
-        dspt = abs(self.support-other.support)
-        htol = maximum(HTOL, HTOL*abs(self.support))
-        if any(dspt>htol):
-            raise SupportMismatch
-        return self.merge(other)
-
-    def merge(self, other):
-        """Merge two domain objects (without checking first whether they have
-        the same support)."""
-        all_bpts = append(self.breakpoints, other.breakpoints)
-        new_bpts = unique(all_bpts)
-        mergetol = maximum(HTOL, HTOL*abs(new_bpts))
-        mgd_bpts = _merge_duplicates(new_bpts, mergetol)
-        return self.__class__(mgd_bpts)
-
-    def restrict(self, other):
-        """Truncate self to the support of other, retaining any interior
-        breakpoints."""
-        if other not in self:
-            raise NotSubdomain
-        dom = self.merge(other)
-        a,b = other.support
-        bounds = array([1-HTOL, 1+HTOL])
-        lbnd, rbnd = min(a*bounds), max(b*bounds)
-        pts = dom.breakpoints
-        new = pts[(lbnd<=pts)&(pts<=rbnd)]
-        return self.__class__(new)
-
-    def breakpoints_in(self, other):
-        """Return a Boolean array of size self.breakpoints where True indicates
-        that the breakpoint is in other.breakpoints to within the specified
-        tolerance"""
-        out = empty(self.breakpoints.size, dtype=bool)
-        window = array([1-HTOL, 1+HTOL])
-        # TODO: is there way to vectorise this?
-        for idx, bpt in enumerate(self.breakpoints):
-            lbnd, rbnd = sort(bpt*window)
-            lbnd = -HTOL if abs(lbnd) < HTOL else lbnd
-            rbnd = +HTOL if abs(rbnd) < HTOL else rbnd            
-            isin = (lbnd<=other.breakpoints) & (other.breakpoints<=rbnd)
-            out[idx] = any(isin)
-        return out
-
-    def __eq__(self, other):
-        """Test for pointwise equality (within a tolerance) of two Domain
-        objects"""
-        if self.size != other.size:
-            return False
-        else:
-            dbpt = abs(self.breakpoints-other.breakpoints)
-            htol = maximum(HTOL, HTOL*abs(self.breakpoints))
-            return all(dbpt<=htol)
-
-    def __ne__(self, other):
-        return not self==other
-
-    def __str__(self):
-        return self.__class__.__name__.lower()
-
-    def __repr__(self):
-        out = self.breakpoints.__repr__()
-        return out.replace("array", self.__class__.__name__.lower())
-
-
-
-def _sortindex(intervals):
-    """Helper function to return an index determining the ordering of the
-    supplied array of interval objects. We check that the intervals (1) do not
-    overlap, and (2) represent a complete partition of the broader
-    approximation domain"""
-
-    # sort by the left endpoint Interval values
-    subintervals = array([x.values for x in intervals])
-    leftbreakpts = array([s[0] for s in subintervals])
-    idx = leftbreakpts.argsort()
-
-    # check domain consistency
-    srt = subintervals[idx]
-    x = srt.flatten()[1:-1]
-    d = x[1::2] - x[::2]
-    if (d<0).any():
-        raise IntervalOverlap
-    if (d>0).any():
-        raise IntervalGap
-
-    return idx
-
-
-def check_funs(funs):
-    """Return an array of sorted funs.  As the name suggests, this method
-    checks that the funs provided do not overlap or have gaps (the actual
-    checks are performed in _sortindex)"""
-    funs = array(funs)
-    if funs.size == 0:
-        sortedfuns = array([])
-    else:
-        intervals = (fun.interval for fun in funs)
-        idx = _sortindex(intervals)
-        sortedfuns = funs[idx]
-    return sortedfuns
-
-
-def compute_breakdata(funs):
-    """Define function values at the interior breakpoints by averaging the
-    left and right limits. This method is called after check_funs() and
-    thus at the point of calling we are guaranteed to have a fully partitioned
-    and nonoverlapping domain."""
-    if funs.size == 0:
-        return OrderedDict()
-    else:
-        points = array([fun.endpoints for fun in funs])
-        values = array([fun.endvalues for fun in funs])
-        points = points.flatten()
-        values = values.flatten()
-        xl, xr = points[0], points[-1]
-        yl, yr = values[0], values[-1]
-        xx, yy = points[1:-1], values[1:-1]
-        x = .5 * (xx[::2] + xx[1::2])
-        y = .5 * (yy[::2] + yy[1::2])
-        xout = append(append(xl, x), xr)
-        yout = append(append(yl, y), yr)
-        return OrderedDict(zip(xout, yout))
+# -*- coding: utf-8 -*-
+
+from __future__ import division
+
+from collections import OrderedDict
+
+from numpy import append
+from numpy import array
+from numpy import diff
+from numpy import empty
+from numpy import logical_and
+from numpy import maximum
+from numpy import sort
+from numpy import unique
+
+from chebpy.core.settings import DefaultPrefs
+from chebpy.core.exceptions import IntervalGap
+from chebpy.core.exceptions import IntervalOverlap
+from chebpy.core.exceptions import IntervalValues
+from chebpy.core.exceptions import InvalidDomain
+from chebpy.core.exceptions import SupportMismatch
+from chebpy.core.exceptions import NotSubdomain
+
+HTOL = 5 * DefaultPrefs.eps
+
+
+class Interval(object):
+    """
+    Utility class to implement Interval logic. The purpose of this class
+    is to both enforce certain properties of domain components such as
+    having exactly two monotonically increasing elements and also to
+    implement the functionality of mapping to and from the unit interval.
+
+        formap: y in [-1,1] -> x in [a,b]
+        invmap: x in  [a,b] -> y in [-1,1]
+        drvmap: y in [-1,1] -> x in [a,b]
+
+    We also provide a convenience __eq__ method amd set the __call__
+    method to evaluate self.formap since this is the most frequently used
+    mapping operation.
+
+    Currently only implemented for finite a and b.
+    """
+    def __init__(self, a=-1, b=1):
+        if a >= b:
+            raise IntervalValues
+        self.values = array([a,b], dtype=float)
+        self.formap = lambda y: .5*b*(y+1.) + .5*a*(1.-y)
+        self.invmap = lambda x: (2.*x-a-b) / (b-a)
+        self.drvmap = lambda y: 0.*y + .5*(b-a)
+        
+    def __eq__(self, other):
+        return (self.values==other.values).all()
+
+    def __ne__(self, other):
+        return not self==other
+
+    def __call__(self, y):
+        return self.formap(y)
+
+    def __contains__(self, other):
+        """Test whether another Interval object is a 'subdomain' of self"""
+        a,b = self.values
+        x,y = other.values
+        return (a<=x) & (y<=b)
+
+    def __str__(self):
+        cls = self.__class__
+        out = "{}({:4.2g},{:4.2g})".format(cls.__name__, *self.values)
+        return out
+
+    def __repr__(self):
+        return self.__str__()
+
+    def isinterior(self, x):
+        a, b = self.values
+        return logical_and(a<x, x<b)
+
+
+def _merge_duplicates(arr, tols):
+    """Remove duplicate entries from an input array to within array tolerance
+    tols, working from left to right."""
+    # TODO: pathological cases may make this break since this method works by
+    # using consecutive differences. Might be better to take an average
+    # (median?), rather than the left-hand value.
+    idx = append(abs(diff(arr))>tols[:-1], True)
+    return arr[idx]
+
+class Domain(object):
+    """Convenience class to implement Chebfun domain logic. Instances are
+    intended to be created on-the-fly rather than being precomputed and stored
+    as hard attributes of Chebfun"""
+
+    def __init__(self, breakpoints):
+        try:
+            breakpoints = array(breakpoints, dtype=float)
+        except:
+            raise InvalidDomain
+        if breakpoints.size < 2:
+            raise InvalidDomain
+        if any(diff(breakpoints)<=0):
+            raise InvalidDomain
+        self.breakpoints = breakpoints
+
+    def __iter__(self):
+        """Iterate over breakpoints"""
+        return self.breakpoints.__iter__()
+
+    def __contains__(self, other):
+        """Test whether another Domain object is a 'subdomain' of self"""
+        a,b = self.support
+        x,y = other.support
+        bounds = array([1-HTOL, 1+HTOL])
+        lbnd, rbnd = min(a*bounds), max(b*bounds)
+        return (lbnd<=x) & (y<=rbnd)
+
+    @classmethod
+    def from_chebfun(cls, chebfun):
+        """Initialise a Domain object from a Chebfun"""
+        return cls(chebfun.breakpoints)
+
+    @property
+    def intervals(self):
+        """Generator to iterate across adajacent pairs of breakpoints,
+        yielding an interval object."""
+        for a,b in zip(self.breakpoints[:-1], self.breakpoints[1:]):
+            yield Interval(a,b)
+
+    @property
+    def size(self):
+        """The size of a Domain object is the number of breakpoints"""
+        return self.breakpoints.size
+
+    @property
+    def support(self):
+        """The support of a Domain object is an array containing its first and
+        last breakpoints"""
+        return self.breakpoints[[0,-1]]
+
+    def union(self, other):
+        """Return a Domain object representing the union of self and another
+        Domain object. We first check that the support of each object
+        matches."""
+        dspt = abs(self.support-other.support)
+        htol = maximum(HTOL, HTOL*abs(self.support))
+        if any(dspt>htol):
+            raise SupportMismatch
+        return self.merge(other)
+
+    def merge(self, other):
+        """Merge two domain objects (without checking first whether they have
+        the same support)."""
+        all_bpts = append(self.breakpoints, other.breakpoints)
+        new_bpts = unique(all_bpts)
+        mergetol = maximum(HTOL, HTOL*abs(new_bpts))
+        mgd_bpts = _merge_duplicates(new_bpts, mergetol)
+        return self.__class__(mgd_bpts)
+
+    def restrict(self, other):
+        """Truncate self to the support of other, retaining any interior
+        breakpoints."""
+        if other not in self:
+            raise NotSubdomain
+        dom = self.merge(other)
+        a,b = other.support
+        bounds = array([1-HTOL, 1+HTOL])
+        lbnd, rbnd = min(a*bounds), max(b*bounds)
+        pts = dom.breakpoints
+        new = pts[(lbnd<=pts)&(pts<=rbnd)]
+        return self.__class__(new)
+
+    def breakpoints_in(self, other):
+        """Return a Boolean array of size self.breakpoints where True indicates
+        that the breakpoint is in other.breakpoints to within the specified
+        tolerance"""
+        out = empty(self.breakpoints.size, dtype=bool)
+        window = array([1-HTOL, 1+HTOL])
+        # TODO: is there way to vectorise this?
+        for idx, bpt in enumerate(self.breakpoints):
+            lbnd, rbnd = sort(bpt*window)
+            lbnd = -HTOL if abs(lbnd) < HTOL else lbnd
+            rbnd = +HTOL if abs(rbnd) < HTOL else rbnd            
+            isin = (lbnd<=other.breakpoints) & (other.breakpoints<=rbnd)
+            out[idx] = any(isin)
+        return out
+
+    def __eq__(self, other):
+        """Test for pointwise equality (within a tolerance) of two Domain
+        objects"""
+        if self.size != other.size:
+            return False
+        else:
+            dbpt = abs(self.breakpoints-other.breakpoints)
+            htol = maximum(HTOL, HTOL*abs(self.breakpoints))
+            return all(dbpt<=htol)
+
+    def __ne__(self, other):
+        return not self==other
+
+    def __str__(self):
+        return self.__class__.__name__.lower()
+
+    def __repr__(self):
+        out = self.breakpoints.__repr__()
+        return out.replace("array", self.__class__.__name__.lower())
+
+
+
+def _sortindex(intervals):
+    """Helper function to return an index determining the ordering of the
+    supplied array of interval objects. We check that the intervals (1) do not
+    overlap, and (2) represent a complete partition of the broader
+    approximation domain"""
+
+    # sort by the left endpoint Interval values
+    subintervals = array([x.values for x in intervals])
+    leftbreakpts = array([s[0] for s in subintervals])
+    idx = leftbreakpts.argsort()
+
+    # check domain consistency
+    srt = subintervals[idx]
+    x = srt.flatten()[1:-1]
+    d = x[1::2] - x[::2]
+    if (d<0).any():
+        raise IntervalOverlap
+    if (d>0).any():
+        raise IntervalGap
+
+    return idx
+
+
+def check_funs(funs):
+    """Return an array of sorted funs.  As the name suggests, this method
+    checks that the funs provided do not overlap or have gaps (the actual
+    checks are performed in _sortindex)"""
+    funs = array(funs)
+    if funs.size == 0:
+        sortedfuns = array([])
+    else:
+        intervals = (fun.interval for fun in funs)
+        idx = _sortindex(intervals)
+        sortedfuns = funs[idx]
+    return sortedfuns
+
+
+def compute_breakdata(funs):
+    """Define function values at the interior breakpoints by averaging the
+    left and right limits. This method is called after check_funs() and
+    thus at the point of calling we are guaranteed to have a fully partitioned
+    and nonoverlapping domain."""
+    if funs.size == 0:
+        return OrderedDict()
+    else:
+        points = array([fun.endpoints for fun in funs])
+        values = array([fun.endvalues for fun in funs])
+        points = points.flatten()
+        values = values.flatten()
+        xl, xr = points[0], points[-1]
+        yl, yr = values[0], values[-1]
+        xx, yy = points[1:-1], values[1:-1]
+        x = .5 * (xx[::2] + xx[1::2])
+        y = .5 * (yy[::2] + yy[1::2])
+        xout = append(append(xl, x), xr)
+        yout = append(append(yl, y), yr)
+        return OrderedDict(zip(xout, yout))