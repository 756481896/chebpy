<<<<<<< HEAD
# -*- coding: utf-8 -*-

from __future__ import division

import abc
import numpy as np
import matplotlib.pyplot as plt

from chebpy.core.fun import Fun
from chebpy.core.chebtech import Chebtech2
from chebpy.core.utilities import Interval
from chebpy.core.settings import DefaultPrefs
from chebpy.core.decorators import self_empty
from chebpy.core.exceptions import IntervalMismatch, NotSubinterval


techdict = {
    'Chebtech2': Chebtech2,
}

Tech = techdict[DefaultPrefs.tech]


class Classicfun(Fun):

    __metaclass__ = abc.ABCMeta

    # --------------------------
    #  alternative constructors
    # --------------------------
    @classmethod
    def initempty(cls):
        '''Adaptive initialisation of a Classicfun from a callable
        function f and a Interval object. The interval's interval has no
        relevance to the emptiness status of a Classicfun so we
        arbitrarily set this to be DefaultPrefs.interval'''
        interval = Interval()
        onefun = Tech.initempty()
        return cls(onefun, interval)

    @classmethod
    def initconst(cls, c, interval):
        '''Classicfun representation of a constant on the supplied interval'''
        onefun = Tech.initconst(c)
        return cls(onefun, interval)

    @classmethod
    def initidentity(cls, interval):
        '''Classicfun representation of f(x) = x on the supplied interval'''
        onefun = Tech.initvalues(np.asarray(interval))
        return cls(onefun, interval)

    @classmethod
    def initfun_adaptive(cls, f, interval):
        '''Adaptive initialisation of a BndFun from a callable function f
        and a Interval object'''
        uifunc = lambda y: f(interval(y))
        onefun = Tech.initfun(uifunc)
        return cls(onefun, interval)

    @classmethod
    def initfun_fixedlen(cls, f, interval, n):
        '''Fixed length initialisation of a BndFun from a callable
        function f and a Interval object'''
        uifunc = lambda y: f(interval(y))
        onefun = Tech.initfun(uifunc, n)
        return cls(onefun, interval)

    # -------------------
    #  'private' methods
    # -------------------
    def __call__(self, x, how='clenshaw'):
        y = self.interval.invmap(x)
        return self.onefun(y, how)

    def __init__(self, onefun, interval):
        '''Initialise a Classicfun from its two defining properties: a
        Interval object and a Onefun object'''
        self.onefun = onefun
        self._interval = interval

    def __repr__(self):
        return self.__str__()

    def __str__(self):
        out = '{0}([{2}, {3}], {1})'.format(
            self.__class__.__name__, self.size, *self.support)
        return out

    # ------------
    #  properties
    # ------------
    @property
    def coeffs(self):
        '''Return the coeffs property of the underlying onefun'''
        return self.onefun.coeffs

    @property
    def endvalues(self):
        '''Return a 2-array of endpointvalues taken from the interval'''
        return self.__call__(self.support)

    @property
    def interval(self):
        '''Return the Interval object associated with the Classicfun'''
        return self._interval

    @property
    def isconst(self):
        '''Return the isconst property of the underlying onefun'''
        return self.onefun.isconst

    @property
    def isempty(self):
        '''Return the isempty property of the underlying onefun'''
        return self.onefun.isempty

    @property
    def size(self):
        '''Return the size property of the underlying onefun'''
        return self.onefun.size

    @property
    def support(self):
        '''Return a 2-array of endpoints taken from the interval'''
        return np.asarray(self.interval)

    @property
    def vscale(self):
        '''Return the vscale property of the underlying onefun'''
        return self.onefun.vscale

    # -----------
    #  utilities
    # -----------
    def restrict(self, subinterval):
        '''Return a Classicfun that matches self on a subinterval of its
        interval of definition. The output is formed using a fixed length
        construction using same number of degrees of freedom as self.'''
        if subinterval not in self.interval:
            raise NotSubinterval(self.interval, subinterval)
        if self.interval == subinterval:
            return self
        else:
            return type(self).initfun_fixedlen(self, subinterval, self.size)

    # -------------
    #  rootfinding
    # -------------
    def roots(self):
        uroots = self.onefun.roots()
        return self.interval(uroots)

    # ----------
    #  calculus
    # ----------
    def cumsum(self):
        a, b = self.support
        onefun = .5*(b-a) * self.onefun.cumsum()
        return self.__class__(onefun, self.interval)

    def diff(self):
        a, b = self.support
        onefun = 2./(b-a) * self.onefun.diff()
        return self.__class__(onefun, self.interval)

    def sum(self):
        a, b = self.support
        return .5*(b-a) * self.onefun.sum()

    # ----------
    #  plotting
    # ----------
    def plot(self, ax=None, *args, **kwargs):
        a, b = self.support
        ax = ax if ax else plt.gca()
        xx = np.linspace(a, b, 2001)
        yy = self(xx)
        ax.plot(xx, yy, *args, **kwargs)
        return ax


# ----------------------------------------------------------------
#  methods that execute the corresponding onefun method as is
# ----------------------------------------------------------------

methods_onefun_other = (
    'values',
    'plotcoeffs',
)

def addUtility(methodname):
    def method(self, *args, **kwargs):
        return getattr(self.onefun, methodname)(*args, **kwargs)
    method.__name__ = methodname
    method.__doc__ = 'TODO: CHANGE THIS TO SOMETHING MEANINGFUL'
    setattr(Classicfun, methodname, method)

for methodname in methods_onefun_other:
    addUtility(methodname)


# -----------------------------------------------------------------------
#  unary operators and zero-argument utlity methods which return a onefun
# -----------------------------------------------------------------------

methods_onefun_zeroargs = (
    '__pos__',
    '__neg__',
    'copy',
    'simplify',
)

def addZeroArgOp(methodname):
    def method(self, *args, **kwargs):
        onefun = getattr(self.onefun, methodname)(*args, **kwargs)
        return self.__class__(onefun, self.interval)
    method.__name__ = methodname
    method.__doc__ = 'TODO: CHANGE THIS TO SOMETHING MEANINGFUL'
    setattr(Classicfun, methodname, method)

for methodname in methods_onefun_zeroargs:
    addZeroArgOp(methodname)


# -----------------------------------------
# binary operators which return a onefun
# -----------------------------------------

# ToDo: change these to operator module methods
methods_onefun_binary= (
    '__add__',
    '__div__',
    '__mul__',
    '__pow__',
    '__radd__',
    '__rdiv__',
    '__rmul__',
    '__rsub__',
    '__rtruediv__',
    '__sub__',
    '__truediv__',
)

def addBinaryOp(methodname):
    @self_empty()
    def method(self, f, *args, **kwargs):
        cls = self.__class__
        if isinstance(f, cls):
            # TODO: as in ChebTech, is a decorator apporach here better?
            if f.isempty:
                return f.copy()
            g = f.onefun
            # raise Exception if intervals are not consistent
            if self.interval != f.interval:
                raise IntervalMismatch(self.interval, f.interval)
        else:
            # let the lower level classes raise any other exceptions
            g = f
        onefun = getattr(self.onefun, methodname)(g, *args, **kwargs)
        return cls(onefun, self.interval)
    method.__name__ = methodname
    method.__doc__ = 'TODO: CHANGE THIS TO SOMETHING MEANINGFUL'
    setattr(Classicfun, methodname, method)

for methodname in methods_onefun_binary:
    addBinaryOp(methodname)


# ---------------------------
#  numpy universal functions
# ---------------------------

def addUfunc(op):
    @self_empty()
    def method(self):
        cls = self.__class__
        fun = lambda x: op(self(x))
        return cls.initfun_adaptive(fun, self.interval)
    name = op.__name__
    method.__name__ = name
    method.__doc__ = 'TODO: CHANGE THIS TO SOMETHING MEANINGFUL'
    setattr(Classicfun, name, method)

ufuncs = (np.arccos, np.arccosh, np.arcsin, np.arcsinh, np.arctan, np.arctanh,
          np.cos, np.cosh, np.exp, np.exp2, np.expm1, np.log, np.log2,
          np.log10, np.log1p, np.sinh, np.sin, np.tan, np.tanh, np.sqrt)

for op in ufuncs:
    addUfunc(op)
=======
# -*- coding: utf-8 -*-

from __future__ import division

import abc
import numpy as np
import matplotlib.pyplot as plt

from chebpy.core.fun import Fun
from chebpy.core.chebtech import Chebtech2
from chebpy.core.utilities import Interval
from chebpy.core.settings import DefaultPrefs
from chebpy.core.decorators import self_empty
from chebpy.core.exceptions import IntervalMismatch, NotSubinterval


techdict = {
    "Chebtech2": Chebtech2,
}

Tech = techdict[DefaultPrefs.tech]


class Classicfun(Fun):

    __metaclass__ = abc.ABCMeta

    # --------------------------
    #  alternative constructors
    # --------------------------
    @classmethod
    def initempty(cls):
        """Adaptive initialisation of a Classicfun from a callable
        function f and a Interval object. The interval's interval has no
        relevance to the emptiness status of a Classicfun so we
        arbitrarily set this to be DefaultPrefs.interval"""
        interval = Interval()
        onefun = Tech.initempty()
        return cls(onefun, interval)

    @classmethod
    def initconst(cls, c, interval):
        """Classicfun representation of a constant on the supplied interval"""
        onefun = Tech.initconst(c)
        return cls(onefun, interval)

    @classmethod
    def initidentity(cls, interval):
        """Classicfun representation of f(x) = x on the supplied interval"""
        onefun = Tech.initvalues(np.asarray(interval))
        return cls(onefun, interval)

    @classmethod
    def initfun_adaptive(cls, f, interval):
        """Adaptive initialisation of a BndFun from a callable function f
        and a Interval object"""
        uifunc = lambda y: f(interval(y))
        onefun = Tech.initfun(uifunc)
        return cls(onefun, interval)

    @classmethod
    def initfun_fixedlen(cls, f, interval, n):
        """Fixed length initialisation of a BndFun from a callable
        function f and a Interval object"""
        uifunc = lambda y: f(interval(y))
        onefun = Tech.initfun(uifunc, n)
        return cls(onefun, interval)

    # -------------------
    #  "private" methods
    # -------------------
    def __call__(self, x, how="clenshaw"):
        y = self.interval.invmap(x)
        return self.onefun(y, how)

    def __init__(self, onefun, interval):
        """Initialise a Classicfun from its two defining properties: a
        Interval object and a Onefun object"""
        self.onefun = onefun
        self._interval = interval

    def __repr__(self):
        return self.__str__()

    def __str__(self):
        out = "{0}([{2}, {3}], {1})".format(
            self.__class__.__name__, self.size, *self.support)
        return out

    # ------------
    #  properties
    # ------------
    @property
    def coeffs(self):
        """Return the coeffs property of the underlying onefun"""
        return self.onefun.coeffs

    @property
    def endvalues(self):
        """Return a 2-array of endpointvalues taken from the interval"""
        return self.__call__(self.support)

    @property
    def interval(self):
        """Return the Interval object associated with the Classicfun"""
        return self._interval

    @property
    def isconst(self):
        """Return the isconst property of the underlying onefun"""
        return self.onefun.isconst

    @property
    def isempty(self):
        """Return the isempty property of the underlying onefun"""
        return self.onefun.isempty

    @property
    def size(self):
        """Return the size property of the underlying onefun"""
        return self.onefun.size

    @property
    def support(self):
        """Return a 2-array of endpoints taken from the interval"""
        return np.asarray(self.interval)

    @property
    def vscale(self):
        """Return the vscale property of the underlying onefun"""
        return self.onefun.vscale

    # -----------
    #  utilities
    # -----------
    def restrict(self, subinterval):
        """Return a Classicfun that matches self on a subinterval of its
        interval of definition. The output is formed using a fixed length
        construction using same number of degrees of freedom as self."""
        if subinterval not in self.interval:
            raise NotSubinterval(self.interval, subinterval)
        if self.interval == subinterval:
            return self
        else:
            return type(self).initfun_fixedlen(self, subinterval, self.size)

    # -------------
    #  rootfinding
    # -------------
    def roots(self):
        uroots = self.onefun.roots()
        return self.interval(uroots)

    # ----------
    #  calculus
    # ----------
    def cumsum(self):
        a, b = self.support
        onefun = .5*(b-a) * self.onefun.cumsum()
        return self.__class__(onefun, self.interval)

    def diff(self):
        a, b = self.support
        onefun = 2./(b-a) * self.onefun.diff()
        return self.__class__(onefun, self.interval)

    def sum(self):
        a, b = self.support
        return .5*(b-a) * self.onefun.sum()

    # ----------
    #  plotting
    # ----------
    def plot(self, ax=None, *args, **kwargs):
        a, b = self.support
        ax = ax if ax else plt.gca()
        xx = np.linspace(a, b, 2001)
        yy = self(xx)
        ax.plot(xx, yy, *args, **kwargs)
        return ax


# ----------------------------------------------------------------
#  methods that execute the corresponding onefun method as is
# ----------------------------------------------------------------

methods_onefun_other = (
    "values",
    "plotcoeffs",
)

def addUtility(methodname):
    def method(self, *args, **kwargs):
        return getattr(self.onefun, methodname)(*args, **kwargs)
    method.__name__ = methodname
    method.__doc__ = "TODO: CHANGE THIS TO SOMETHING MEANINGFUL"
    setattr(Classicfun, methodname, method)

for methodname in methods_onefun_other:
    addUtility(methodname)


# -----------------------------------------------------------------------
#  unary operators and zero-argument utlity methods which return a onefun
# -----------------------------------------------------------------------

methods_onefun_zeroargs = (
    "__pos__",
    "__neg__",
    "copy",
    "simplify",
)

def addZeroArgOp(methodname):
    def method(self, *args, **kwargs):
        onefun = getattr(self.onefun, methodname)(*args, **kwargs)
        return self.__class__(onefun, self.interval)
    method.__name__ = methodname
    method.__doc__ = "TODO: CHANGE THIS TO SOMETHING MEANINGFUL"
    setattr(Classicfun, methodname, method)

for methodname in methods_onefun_zeroargs:
    addZeroArgOp(methodname)


# -----------------------------------------
# binary operators which return a onefun
# -----------------------------------------

methods_onefun_binary= (
    "__add__",
    "__div__",
    "__mul__",
    "__radd__",
    "__rdiv__",
    "__rmul__",
    "__rsub__",
    "__rtruediv__",
    "__sub__",
    "__truediv__",
)

def addBinaryOp(methodname):
    @self_empty()
    def method(self, f, *args, **kwargs):
        cls = self.__class__
        if isinstance(f, cls):
            # TODO: as in ChebTech, is a decorator apporach here better?
            if f.isempty:
                return f.copy()
            g = f.onefun
            # raise Exception if intervals are not consistent
            if self.interval != f.interval:
                raise IntervalMismatch(self.interval, f.interval)
        else:
            # let the lower level classes raise any other exceptions
            g = f
        onefun = getattr(self.onefun, methodname)(g, *args, **kwargs)
        return cls(onefun, self.interval)
    method.__name__ = methodname
    method.__doc__ = "TODO: CHANGE THIS TO SOMETHING MEANINGFUL"
    setattr(Classicfun, methodname, method)

for methodname in methods_onefun_binary:
    addBinaryOp(methodname)


# ---------------------------
#  numpy universal functions
# ---------------------------

def addUfunc(op):
    @self_empty()
    def method(self):
        cls = self.__class__
        fun = lambda x: op(self(x))
        return cls.initfun_adaptive(fun, self.interval)
    name = op.__name__
    method.__name__ = name
    method.__doc__ = "TODO: CHANGE THIS TO SOMETHING MEANINGFUL"
    setattr(Classicfun, name, method)

ufuncs = (np.arccos, np.arccosh, np.arcsin, np.arcsinh, np.arctan, np.arctanh,
          np.cos, np.cosh, np.exp, np.exp2, np.expm1, np.log, np.log2,
          np.log10, np.log1p, np.sinh, np.sin, np.tan, np.tanh, np.sqrt)

for op in ufuncs:
    addUfunc(op)
>>>>>>> eee46bb1
<|MERGE_RESOLUTION|>--- conflicted
+++ resolved
@@ -1,4 +1,3 @@
-<<<<<<< HEAD
 # -*- coding: utf-8 -*-
 
 from __future__ import division
@@ -288,294 +287,4 @@
           np.log10, np.log1p, np.sinh, np.sin, np.tan, np.tanh, np.sqrt)
 
 for op in ufuncs:
-    addUfunc(op)
-=======
-# -*- coding: utf-8 -*-
-
-from __future__ import division
-
-import abc
-import numpy as np
-import matplotlib.pyplot as plt
-
-from chebpy.core.fun import Fun
-from chebpy.core.chebtech import Chebtech2
-from chebpy.core.utilities import Interval
-from chebpy.core.settings import DefaultPrefs
-from chebpy.core.decorators import self_empty
-from chebpy.core.exceptions import IntervalMismatch, NotSubinterval
-
-
-techdict = {
-    "Chebtech2": Chebtech2,
-}
-
-Tech = techdict[DefaultPrefs.tech]
-
-
-class Classicfun(Fun):
-
-    __metaclass__ = abc.ABCMeta
-
-    # --------------------------
-    #  alternative constructors
-    # --------------------------
-    @classmethod
-    def initempty(cls):
-        """Adaptive initialisation of a Classicfun from a callable
-        function f and a Interval object. The interval's interval has no
-        relevance to the emptiness status of a Classicfun so we
-        arbitrarily set this to be DefaultPrefs.interval"""
-        interval = Interval()
-        onefun = Tech.initempty()
-        return cls(onefun, interval)
-
-    @classmethod
-    def initconst(cls, c, interval):
-        """Classicfun representation of a constant on the supplied interval"""
-        onefun = Tech.initconst(c)
-        return cls(onefun, interval)
-
-    @classmethod
-    def initidentity(cls, interval):
-        """Classicfun representation of f(x) = x on the supplied interval"""
-        onefun = Tech.initvalues(np.asarray(interval))
-        return cls(onefun, interval)
-
-    @classmethod
-    def initfun_adaptive(cls, f, interval):
-        """Adaptive initialisation of a BndFun from a callable function f
-        and a Interval object"""
-        uifunc = lambda y: f(interval(y))
-        onefun = Tech.initfun(uifunc)
-        return cls(onefun, interval)
-
-    @classmethod
-    def initfun_fixedlen(cls, f, interval, n):
-        """Fixed length initialisation of a BndFun from a callable
-        function f and a Interval object"""
-        uifunc = lambda y: f(interval(y))
-        onefun = Tech.initfun(uifunc, n)
-        return cls(onefun, interval)
-
-    # -------------------
-    #  "private" methods
-    # -------------------
-    def __call__(self, x, how="clenshaw"):
-        y = self.interval.invmap(x)
-        return self.onefun(y, how)
-
-    def __init__(self, onefun, interval):
-        """Initialise a Classicfun from its two defining properties: a
-        Interval object and a Onefun object"""
-        self.onefun = onefun
-        self._interval = interval
-
-    def __repr__(self):
-        return self.__str__()
-
-    def __str__(self):
-        out = "{0}([{2}, {3}], {1})".format(
-            self.__class__.__name__, self.size, *self.support)
-        return out
-
-    # ------------
-    #  properties
-    # ------------
-    @property
-    def coeffs(self):
-        """Return the coeffs property of the underlying onefun"""
-        return self.onefun.coeffs
-
-    @property
-    def endvalues(self):
-        """Return a 2-array of endpointvalues taken from the interval"""
-        return self.__call__(self.support)
-
-    @property
-    def interval(self):
-        """Return the Interval object associated with the Classicfun"""
-        return self._interval
-
-    @property
-    def isconst(self):
-        """Return the isconst property of the underlying onefun"""
-        return self.onefun.isconst
-
-    @property
-    def isempty(self):
-        """Return the isempty property of the underlying onefun"""
-        return self.onefun.isempty
-
-    @property
-    def size(self):
-        """Return the size property of the underlying onefun"""
-        return self.onefun.size
-
-    @property
-    def support(self):
-        """Return a 2-array of endpoints taken from the interval"""
-        return np.asarray(self.interval)
-
-    @property
-    def vscale(self):
-        """Return the vscale property of the underlying onefun"""
-        return self.onefun.vscale
-
-    # -----------
-    #  utilities
-    # -----------
-    def restrict(self, subinterval):
-        """Return a Classicfun that matches self on a subinterval of its
-        interval of definition. The output is formed using a fixed length
-        construction using same number of degrees of freedom as self."""
-        if subinterval not in self.interval:
-            raise NotSubinterval(self.interval, subinterval)
-        if self.interval == subinterval:
-            return self
-        else:
-            return type(self).initfun_fixedlen(self, subinterval, self.size)
-
-    # -------------
-    #  rootfinding
-    # -------------
-    def roots(self):
-        uroots = self.onefun.roots()
-        return self.interval(uroots)
-
-    # ----------
-    #  calculus
-    # ----------
-    def cumsum(self):
-        a, b = self.support
-        onefun = .5*(b-a) * self.onefun.cumsum()
-        return self.__class__(onefun, self.interval)
-
-    def diff(self):
-        a, b = self.support
-        onefun = 2./(b-a) * self.onefun.diff()
-        return self.__class__(onefun, self.interval)
-
-    def sum(self):
-        a, b = self.support
-        return .5*(b-a) * self.onefun.sum()
-
-    # ----------
-    #  plotting
-    # ----------
-    def plot(self, ax=None, *args, **kwargs):
-        a, b = self.support
-        ax = ax if ax else plt.gca()
-        xx = np.linspace(a, b, 2001)
-        yy = self(xx)
-        ax.plot(xx, yy, *args, **kwargs)
-        return ax
-
-
-# ----------------------------------------------------------------
-#  methods that execute the corresponding onefun method as is
-# ----------------------------------------------------------------
-
-methods_onefun_other = (
-    "values",
-    "plotcoeffs",
-)
-
-def addUtility(methodname):
-    def method(self, *args, **kwargs):
-        return getattr(self.onefun, methodname)(*args, **kwargs)
-    method.__name__ = methodname
-    method.__doc__ = "TODO: CHANGE THIS TO SOMETHING MEANINGFUL"
-    setattr(Classicfun, methodname, method)
-
-for methodname in methods_onefun_other:
-    addUtility(methodname)
-
-
-# -----------------------------------------------------------------------
-#  unary operators and zero-argument utlity methods which return a onefun
-# -----------------------------------------------------------------------
-
-methods_onefun_zeroargs = (
-    "__pos__",
-    "__neg__",
-    "copy",
-    "simplify",
-)
-
-def addZeroArgOp(methodname):
-    def method(self, *args, **kwargs):
-        onefun = getattr(self.onefun, methodname)(*args, **kwargs)
-        return self.__class__(onefun, self.interval)
-    method.__name__ = methodname
-    method.__doc__ = "TODO: CHANGE THIS TO SOMETHING MEANINGFUL"
-    setattr(Classicfun, methodname, method)
-
-for methodname in methods_onefun_zeroargs:
-    addZeroArgOp(methodname)
-
-
-# -----------------------------------------
-# binary operators which return a onefun
-# -----------------------------------------
-
-methods_onefun_binary= (
-    "__add__",
-    "__div__",
-    "__mul__",
-    "__radd__",
-    "__rdiv__",
-    "__rmul__",
-    "__rsub__",
-    "__rtruediv__",
-    "__sub__",
-    "__truediv__",
-)
-
-def addBinaryOp(methodname):
-    @self_empty()
-    def method(self, f, *args, **kwargs):
-        cls = self.__class__
-        if isinstance(f, cls):
-            # TODO: as in ChebTech, is a decorator apporach here better?
-            if f.isempty:
-                return f.copy()
-            g = f.onefun
-            # raise Exception if intervals are not consistent
-            if self.interval != f.interval:
-                raise IntervalMismatch(self.interval, f.interval)
-        else:
-            # let the lower level classes raise any other exceptions
-            g = f
-        onefun = getattr(self.onefun, methodname)(g, *args, **kwargs)
-        return cls(onefun, self.interval)
-    method.__name__ = methodname
-    method.__doc__ = "TODO: CHANGE THIS TO SOMETHING MEANINGFUL"
-    setattr(Classicfun, methodname, method)
-
-for methodname in methods_onefun_binary:
-    addBinaryOp(methodname)
-
-
-# ---------------------------
-#  numpy universal functions
-# ---------------------------
-
-def addUfunc(op):
-    @self_empty()
-    def method(self):
-        cls = self.__class__
-        fun = lambda x: op(self(x))
-        return cls.initfun_adaptive(fun, self.interval)
-    name = op.__name__
-    method.__name__ = name
-    method.__doc__ = "TODO: CHANGE THIS TO SOMETHING MEANINGFUL"
-    setattr(Classicfun, name, method)
-
-ufuncs = (np.arccos, np.arccosh, np.arcsin, np.arcsinh, np.arctan, np.arctanh,
-          np.cos, np.cosh, np.exp, np.exp2, np.expm1, np.log, np.log2,
-          np.log10, np.log1p, np.sinh, np.sin, np.tan, np.tanh, np.sqrt)
-
-for op in ufuncs:
-    addUfunc(op)
->>>>>>> eee46bb1
+    addUfunc(op)